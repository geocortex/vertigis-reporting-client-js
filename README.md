# Geocortex Reporting Client for JavaScript

![CI/CD](https://github.com/geocortex/vertigis-reporting-client-js/workflows/CI/CD/badge.svg) ![npm](https://img.shields.io/npm/v/@vertigis/reporting-client)

This library makes it easy to run [Geocortex Reporting](https://www.geocortex.com/products/geocortex-reporting/) or [Geocortex Printing](https://www.geocortex.com/products/geocortex-printing/) jobs in the browser.

## Browser Support

The client supports the latest, stable releases of all major browsers. Internet Explorer 11 is not supported.

## Requirements

-   The latest LTS version of [Node.js](https://nodejs.org/en/download/)
-   A code editor of your choice. We recommend [Visual Studio Code](https://code.visualstudio.com/)

## Installing the package

This package is published to [npm](https://www.npmjs.com/package/@vertigis/reporting-client/), and can be installed using `npm`:

```sh
npm install @vertigis/reporting-client
```

## Generating a report

The client exports a `run` async function that will return a URL to the report upon completion.

```js
import { run } from "@vertigis/reporting-client";

const url = await run("itemId", options?);
```

### Options

| Option     | Type    | Description                                                                                                                                                                       |
| ---------- | ------- | --------------------------------------------------------------------------------------------------------------------------------------------------------------------------------- |
| culture    | string  | The culture to use for localization. For example `"en-US"`.                                                                                                                       |
| dpi        | number  | The DPI to use when rendering a map print. Defaults to `96`.                                                                                                                      |
| parameters | object  | An object specifying additional parameters to pass to the job.                                                                                                                    |
| portalUrl  | string  | The URL of the ArcGIS Portal instance to use. Defaults to ArcGIS Online: `"https://www.arcgis.com"`.                                                                              |
| token      | string  | The Portal access token to be used to access secured resources. If not provided requests to secured resources will fail.                                                          |
| usePolling | boolean | When `true`, check for results by polling the service. When `false`, check for results using WebSockets. It is recommended to use WebSockets where possible. Defaults to `false`. |

## Examples

### Run a report from ArcGIS Online

```js
const url = await run("itemId");
```

### Run a report from ArcGIS Enterprise

```js
const url = await run("itemId", {
    portalUrl: "https://server.domain.com/portal",
});
```

### Run a report with parameters

```js
const url = await run("itemId", {
    parameters: {
        Title: "My Title",
        FeatureIds: [1, 2, 3],
    },
});
```

<<<<<<< HEAD
Note: the parameter names must match the names of parameters that exist in the report.
=======
Note: the parameter keys must mach the names of parameters that exist in the report.
>>>>>>> da6d7ed4

### Run a secured report, or a report that accesses secured ArcGIS content

```js
const url = await run("itemId", {
    token: "eyJhbGciOiJIUzI1Ni...",
});
```

## Documentation

Find [further documentation on the SDK](https://developers.geocortex.com/docs/reporting/sdk-overview/) on the [Geocortex Developer Center](https://developers.geocortex.com/docs/reporting/overview/).<|MERGE_RESOLUTION|>--- conflicted
+++ resolved
@@ -69,11 +69,7 @@
 });
 ```
 
-<<<<<<< HEAD
-Note: the parameter names must match the names of parameters that exist in the report.
-=======
 Note: the parameter keys must mach the names of parameters that exist in the report.
->>>>>>> da6d7ed4
 
 ### Run a secured report, or a report that accesses secured ArcGIS content
 
